// Copyright 2016 Google Inc. All rights reserved.
//
// Licensed under the Apache License, Version 2.0 (the "License");
// you may not use this file except in compliance with the License.
// You may obtain a copy of the License at
//
//     http://www.apache.org/licenses/LICENSE-2.0
//
// Unless required by applicable law or agreed to in writing, software
// distributed under the License is distributed on an "AS IS" BASIS,
// WITHOUT WARRANTIES OR CONDITIONS OF ANY KIND, either express or implied.
// See the License for the specific language governing permissions and
// limitations under the License.

package semantic

import (
	"errors"
	"fmt"
	"reflect"
	"strings"

	"github.com/google/badwolf/bql/lexer"
	"github.com/google/badwolf/bql/table"
<<<<<<< HEAD
	"github.com/google/badwolf/triple/literal"
=======
	litutils "github.com/google/badwolf/triple/literal"
>>>>>>> c1785995
)

// Evaluator interface computes the evaluation of a boolean expression.
type Evaluator interface {
	// Evaluate computes the boolean value of the expression given a certain
	// results table row. It will return an
	// error if it could not be evaluated for the provided table row.
	Evaluate(r table.Row) (bool, error)
}

// AlwaysReturn evaluator always return the provided boolean value.
type AlwaysReturn struct {
	V bool
}

// Evaluate return the provided value.
func (a *AlwaysReturn) Evaluate(r table.Row) (bool, error) {
	return a.V, nil
}

// OP the operation to be use in the expression evaluation.
type OP int8

const (
	// LT represents '<'
	LT OP = iota
	// GT represents '>''
	GT
	// EQ represents '=''
	EQ
	// NOT represents 'not'
	NOT
	// AND represents 'and'
	AND
	// OR represents 'or'
	OR
)

// String returns a readable string of the operation.
func (o OP) String() string {
	switch o {
	case LT:
		return "<"
	case GT:
		return ">"
	case EQ:
		return "="
	case NOT:
		return "not"
	case AND:
		return "and"
	case OR:
		return "or"
	default:
		return "@UNKNOWN@"
	}
}

// evaluationNode represents the internal representation of one expression.
type evaluationNode struct {
	op OP
	lB string
	rB string
}

// comparisonForNodeLiteral represents the internal representation of a expression of comparison between a binding and a node literal.
type comparisonForNodeLiteral struct {
	op OP

	lB  string
	rNL string
}

func formatCell(c *table.Cell) string {
	if c.L != nil {
		return strings.TrimSpace(c.L.ToComparableString())
	}
	return strings.TrimSpace(c.String())
}

// Evaluate the expression.
func (e *comparisonForNodeLiteral) Evaluate(r table.Row) (bool, error) {
	// Binary evaluation
	eval := func() (*table.Cell, error) {
		var (
			eL *table.Cell
			ok bool
		)
		eL, ok = r[e.lB]
		if !ok {
			return nil, fmt.Errorf("comparison operations require the binding value for %q for row %q to exist", e.lB, r)
		}
		return eL, nil
	}

	eL, err := eval()
	if err != nil {
		return false, err
	}
	csEL, csER := formatCell(eL), strings.TrimSpace(e.rNL)
	switch e.op {
	case EQ:
		return reflect.DeepEqual(csEL, csER), nil
	case LT:
		return formatCell(eL) < csER, nil
	case GT:
		return csEL > csER, nil
	default:
		return false, fmt.Errorf("boolean evaluation require a boolean operation; found %q instead", e.op)
	}
}

// comparisonForLiteralNode represents the internal representation of a expression of comparison between a literal and a binding.
type comparisonForLiteralNode struct {
	op OP

	literalOnLeft bool

	lS string
	rS string
}

// Evaluate the expression.
func (e *comparisonForLiteralNode) Evaluate(r table.Row) (bool, error) {
	// Binary evaluation
	getValue := func(binding string) (*table.Cell, error) {
		var (
			val *table.Cell
			ok  bool
		)
		val, ok = r[binding]
		if !ok {
			return nil, fmt.Errorf("comparison operations require the binding value for %q for row %q to exist", binding, r)
		}
		return val, nil
	}

	csLit := func(lit string) (string, error) {
		n, err := litutils.DefaultBuilder().Parse(lit)
		if err != nil {
			return "", err
		}
		return n.ToComparableString(), nil
	}

	leftCell, err := getValue(e.lS)
	if err != nil {
		return false, err
	}

	var (
		csEL, csER string
	)

	csEL = formatCell(leftCell)
	csER, err = csLit(e.rS)
	if err != nil {
		return false, err
	}
	switch e.op {
	case EQ:
		return csEL == csER, nil
	case LT:
		return csEL < csER, nil
	case GT:
		return csEL > csER, nil
	default:
		return false, fmt.Errorf("boolean evaluation require a boolean operation; found %q instead", e.op)
	}
}

// comparisonForLiteral represents the internal representation of a expression of comparison between a literal and a binding.
type comparisonForLiteral struct {
	op OP

	literalOnLeft bool

	lS string
	rS string
}

func formatCell(c *table.Cell) string {
	if c.L != nil {
		return strings.TrimSpace(c.L.ToComparableString())
	}
	return strings.TrimSpace(c.String())
}

func (e *comparisonForLiteral) Evaluate(r table.Row) (bool, error) {
	// Binary evaluation
	getValue := func(binding string) (*table.Cell, error) {
		var (
			val *table.Cell
			ok  bool
		)
		val, ok = r[binding]
		if !ok {
			return nil, fmt.Errorf("comparison operations require the binding value for %q for row %q to exist", binding, r)
		}
		return val, nil
	}

	csLit := func(lit string) (string, error) {
		n, err := literal.DefaultBuilder().Parse(lit)
		if err != nil {
			return "", err
		}
		return n.ToComparableString(), nil
	}

	leftCell, err := getValue(e.lS)
	if err != nil {
		return false, err
	}

	var (
		csEL, csER string
	)

	csEL = formatCell(leftCell)
	csER, err = csLit(e.rS)
	if err != nil {
		return false, err
	}
	switch e.op {
	case EQ:
		return csEL == csER, nil
	case LT:
		return csEL < csER, nil
	case GT:
		return csEL > csER, nil
	default:
		return false, fmt.Errorf("boolean evaluation require a boolean operation; found %q instead", e.op)
	}
}

// Evaluate the expression.
func (e *evaluationNode) Evaluate(r table.Row) (bool, error) {
	// Binary evaluation
	eval := func() (*table.Cell, *table.Cell, error) {
		var (
			eL, eR *table.Cell
			ok     bool
		)
		eL, ok = r[e.lB]
		if !ok {
			return nil, nil, fmt.Errorf("comparison operations require the binding value for %q for row %q to exist", e.lB, r)
		}
		eR, ok = r[e.rB]
		if !ok {
			return nil, nil, fmt.Errorf("comparison operations require the binding value for %q for row %q to exist", e.rB, r)
		}
		return eL, eR, nil
	}

	eL, eR, err := eval()
	if err != nil {
		return false, err
	}
	csEL, csER := formatCell(eL), formatCell(eR)
	switch e.op {
	case EQ:
		return reflect.DeepEqual(csEL, csER), nil
	case LT:
		return csEL < csER, nil
	case GT:
		return csEL > csER, nil
	default:
		return false, fmt.Errorf("boolean evaluation require a boolen operation; found %q instead", e.op)
	}
}

// NewEvaluationExpression creates a new evaluator for two bindings in a row.
func NewEvaluationExpression(op OP, lB, rB string) (Evaluator, error) {
	l, r := strings.TrimSpace(lB), strings.TrimSpace(rB)
	if l == "" || r == "" {
		return nil, fmt.Errorf("bindings cannot be empty; got %q, %q", l, r)
	}
	switch op {
	case EQ, LT, GT:
		return &evaluationNode{
			op: op,
			lB: lB,
			rB: rB,
		}, nil
	default:
		return nil, errors.New("evaluation expressions require the operation to be one for the following '=', '<', '>'")
	}
}

// NewEvaluationExpressionForLiterals creates a new evaluator for binding and literal.
func NewEvaluationExpressionForLiterals(op OP, lB, rL string) (Evaluator, error) {
	l, r := strings.TrimSpace(lB), strings.TrimSpace(rL)
	if l == "" || r == "" {
		return nil, fmt.Errorf("operands cannot be empty; got %q, %q", l, r)
	}
	switch op {
	case EQ, LT, GT:
		return &comparisonForLiteral{
			op: op,
			lS: l,
			rS: r,
		}, nil
	default:
		return nil, errors.New("evaluation expressions require the operation to be one for the following '=', '<', '>'")
	}
}

// NewEvaluationExpressionForNodeLiteral creates a new evaluator for binding and node literal.
func NewEvaluationExpressionForNodeLiteral(op OP, lB, rNL string) (Evaluator, error) {
	l, r := strings.TrimSpace(lB), strings.TrimSpace(rNL)
	if l == "" || r == "" {
		return nil, fmt.Errorf("operands cannot be empty; got %q, %q", l, r)
	}
	switch op {
	case EQ, LT, GT:
		return &comparisonForNodeLiteral{
			op:  op,
			lB:  l,
			rNL: r,
		}, nil
	default:
		return nil, errors.New("evaluation expressions require the operation to be one for the following '=', '<', '>'")
	}
}

// NewEvaluationExpressionForLiterals .
func NewEvaluationExpressionForLiterals(op OP, lB, rL string) (Evaluator, error) {
	l, r := strings.TrimSpace(lB), strings.TrimSpace(rL)
	if l == "" || r == "" {
		return nil, fmt.Errorf("operands cannot be empty; got %q, %q", l, r)
	}
	switch op {
	case EQ, LT, GT:
		return &comparisonForLiteralNode{
			op: op,
			lS: l,
			rS: r,
		}, nil
	default:
		return nil, errors.New("evaluation expressions require the operation to be one for the following '=', '<', '>'")
	}
}

// booleanNode represents the internal representation of one expression.
type booleanNode struct {
	op OP
	lS bool
	lE Evaluator
	rS bool
	rE Evaluator
}

// Evaluate the expression.
func (e *booleanNode) Evaluate(r table.Row) (bool, error) {
	// Binary evaluation
	eval := func(binary bool) (bool, bool, error) {
		var (
			eL, eR     bool
			errL, errR error
		)
		if !e.lS {
			return false, false, fmt.Errorf("boolean operations require a left operator; found (%q, %q) instead", e.lE, e.rE)
		}
		eL, errL = e.lE.Evaluate(r)
		if errL != nil {
			return false, false, errL
		}
		if binary {
			if !e.rS {
				return false, false, fmt.Errorf("boolean operations require a left operator; found (%q, %q) instead", e.lE, e.rE)
			}
			eR, errR = e.rE.Evaluate(r)
			if errR != nil {
				return false, false, errR
			}
		}
		return eL, eR, nil
	}

	switch e.op {
	case AND:
		eL, eR, err := eval(true)
		if err != nil {
			return false, err
		}
		return eL && eR, nil
	case OR:
		eL, eR, err := eval(true)
		if err != nil {
			return false, err
		}
		return eL || eR, nil
	case NOT:
		eL, _, err := eval(false)
		if err != nil {
			return false, err
		}
		return !eL, nil
	default:
		return false, fmt.Errorf("boolean evaluation require a boolen operation; found %q instead", e.op)
	}
}

// NewBinaryBooleanExpression creates a new binary boolean evaluator.
func NewBinaryBooleanExpression(op OP, lE, rE Evaluator) (Evaluator, error) {
	switch op {
	case AND, OR:
		return &booleanNode{
			op: op,
			lS: true,
			lE: lE,
			rS: true,
			rE: rE,
		}, nil
	default:
		return nil, errors.New("binary boolean expressions require the operation to be one for the follwing 'and', 'or'")
	}
}

// NewUnaryBooleanExpression creates a new unary boolean evaluator.
func NewUnaryBooleanExpression(op OP, lE Evaluator) (Evaluator, error) {
	switch op {
	case NOT:
		return &booleanNode{
			op: op,
			lS: true,
			lE: lE,
			rS: false,
		}, nil
	default:
		return nil, errors.New("unary boolean expressions require the operation to be one for the follwing 'not'")
	}
}

// NewEvaluator construct an evaluator given a sequence of tokens. It will
// return a descriptive error if it could build it properly.
func NewEvaluator(ce []ConsumedElement) (Evaluator, error) {
	e, tailCEs, err := internalNewEvaluator(ce)
	if err != nil {
		return nil, err
	}
	if len(tailCEs) > 1 || (len(tailCEs) == 1 && tailCEs[0].Token().Type != lexer.ItemRPar) {
		return nil, fmt.Errorf("failed to consume all token; left over %v", tailCEs)
	}
	return e, nil
}

// internalNewEvaluator create and evaluation and returns the left overs.
func internalNewEvaluator(ce []ConsumedElement) (Evaluator, []ConsumedElement, error) {
	if len(ce) == 0 {
		return nil, nil, errors.New("cannot create an evaluator from an empty sequence of tokens")
	}
	head, tail := ce[0], ce[1:]
	tkn := head.Token()

	// Not token
	if tkn.Type == lexer.ItemNot {
		tailEval, tailCEs, err := internalNewEvaluator(tail)
		if err != nil {
			return nil, tailCEs, err
		}
		e, err := NewUnaryBooleanExpression(NOT, tailEval)
		if err != nil {
			return nil, tailCEs, err
		}
		return e, tailCEs, nil
	}

	// Binding token
	if tkn.Type == lexer.ItemBinding {
		if len(tail) < 2 {
			return nil, nil, fmt.Errorf("cannot create a binary evaluation operand for %v", ce)
		}
		opTkn, bndTkn := tail[0].Token(), tail[1].Token()
		var op OP
		switch opTkn.Type {
		case lexer.ItemEQ:
			op = EQ
		case lexer.ItemLT:
			op = LT
		case lexer.ItemGT:
			op = GT
		default:
			return nil, nil, fmt.Errorf("cannot create a binary evaluation operand for %v", opTkn)
		}
		if bndTkn.Type == lexer.ItemBinding {
			e, err := NewEvaluationExpression(op, tkn.Text, bndTkn.Text)
			if err != nil {
				return nil, nil, err
			}
			var res []ConsumedElement
			if len(tail) > 2 {
				res = tail[2:]
			}
			return e, res, nil
		}

		if bndTkn.Type == lexer.ItemNode {
			e, err := NewEvaluationExpressionForNodeLiteral(op, tkn.Text, bndTkn.Text)
			if err != nil {
				return nil, nil, err
			}
			var res []ConsumedElement
			if len(tail) > 2 {
				res = tail[2:]
			}
			return e, res, nil
		}

		if bndTkn.Type == lexer.ItemLiteral {
			e, err := NewEvaluationExpressionForLiterals(op, tkn.Text, bndTkn.Text)
			if err != nil {
				return nil, nil, err
			}
			var res []ConsumedElement
			if len(tail) > 2 {
				res = tail[2:]
			}
			return e, res, nil
		}
<<<<<<< HEAD
=======

>>>>>>> c1785995
		return nil, nil, fmt.Errorf("cannot build a binary evaluation operand with right operand %v", bndTkn)
	}

	// LPar Token
	if tkn.Type == lexer.ItemLPar {
		tailEval, ce, err := internalNewEvaluator(tail)
		if err != nil {
			return nil, nil, err
		}
		if len(ce) < 1 {
			return nil, nil, errors.New("incomplete parentesis expression; missing ')'")
		}
		head, tail = ce[0], ce[1:]
		if head.Token().Type != lexer.ItemRPar {
			return nil, nil, fmt.Errorf("missing right parentesis in expression; found %v instead", head)
		}
		if len(tail) > 1 {
			// Binary boolean expression.
			opTkn := tail[0].Token()
			var op OP
			switch opTkn.Type {
			case lexer.ItemAnd:
				op = AND
			case lexer.ItemOr:
				op = OR
			default:
				return nil, nil, fmt.Errorf("cannot create a binary boolean evaluation operand for %v", opTkn)
			}
			rTailEval, ceResTail, err := internalNewEvaluator(tail[1:])
			if err != nil {
				return nil, nil, err
			}
			ev, err := NewBinaryBooleanExpression(op, tailEval, rTailEval)
			if err != nil {
				return nil, nil, err
			}
			return ev, ceResTail, nil
		}
		return tailEval, tail, nil
	}

	var tkns []string
	for _, e := range ce {
		tkns = append(tkns, fmt.Sprintf("%q", e.token.Type))
	}
	return nil, nil, fmt.Errorf("could not create an evaluator for condition {%s}", strings.Join(tkns, ","))
}<|MERGE_RESOLUTION|>--- conflicted
+++ resolved
@@ -22,11 +22,7 @@
 
 	"github.com/google/badwolf/bql/lexer"
 	"github.com/google/badwolf/bql/table"
-<<<<<<< HEAD
 	"github.com/google/badwolf/triple/literal"
-=======
-	litutils "github.com/google/badwolf/triple/literal"
->>>>>>> c1785995
 )
 
 // Evaluator interface computes the evaluation of a boolean expression.
@@ -100,14 +96,6 @@
 	rNL string
 }
 
-func formatCell(c *table.Cell) string {
-	if c.L != nil {
-		return strings.TrimSpace(c.L.ToComparableString())
-	}
-	return strings.TrimSpace(c.String())
-}
-
-// Evaluate the expression.
 func (e *comparisonForNodeLiteral) Evaluate(r table.Row) (bool, error) {
 	// Binary evaluation
 	eval := func() (*table.Cell, error) {
@@ -122,75 +110,23 @@
 		return eL, nil
 	}
 
+	cs := func(c *table.Cell) string {
+		if c.L != nil {
+			return strings.TrimSpace(c.L.ToComparableString())
+		}
+		return strings.TrimSpace(c.String())
+	}
+
 	eL, err := eval()
 	if err != nil {
 		return false, err
 	}
-	csEL, csER := formatCell(eL), strings.TrimSpace(e.rNL)
+	csEL, csER := cs(eL), strings.TrimSpace(e.rNL)
 	switch e.op {
 	case EQ:
 		return reflect.DeepEqual(csEL, csER), nil
 	case LT:
-		return formatCell(eL) < csER, nil
-	case GT:
-		return csEL > csER, nil
-	default:
-		return false, fmt.Errorf("boolean evaluation require a boolean operation; found %q instead", e.op)
-	}
-}
-
-// comparisonForLiteralNode represents the internal representation of a expression of comparison between a literal and a binding.
-type comparisonForLiteralNode struct {
-	op OP
-
-	literalOnLeft bool
-
-	lS string
-	rS string
-}
-
-// Evaluate the expression.
-func (e *comparisonForLiteralNode) Evaluate(r table.Row) (bool, error) {
-	// Binary evaluation
-	getValue := func(binding string) (*table.Cell, error) {
-		var (
-			val *table.Cell
-			ok  bool
-		)
-		val, ok = r[binding]
-		if !ok {
-			return nil, fmt.Errorf("comparison operations require the binding value for %q for row %q to exist", binding, r)
-		}
-		return val, nil
-	}
-
-	csLit := func(lit string) (string, error) {
-		n, err := litutils.DefaultBuilder().Parse(lit)
-		if err != nil {
-			return "", err
-		}
-		return n.ToComparableString(), nil
-	}
-
-	leftCell, err := getValue(e.lS)
-	if err != nil {
-		return false, err
-	}
-
-	var (
-		csEL, csER string
-	)
-
-	csEL = formatCell(leftCell)
-	csER, err = csLit(e.rS)
-	if err != nil {
-		return false, err
-	}
-	switch e.op {
-	case EQ:
-		return csEL == csER, nil
-	case LT:
-		return csEL < csER, nil
+		return cs(eL) < csER, nil
 	case GT:
 		return csEL > csER, nil
 	default:
@@ -353,24 +289,6 @@
 	}
 }
 
-// NewEvaluationExpressionForLiterals .
-func NewEvaluationExpressionForLiterals(op OP, lB, rL string) (Evaluator, error) {
-	l, r := strings.TrimSpace(lB), strings.TrimSpace(rL)
-	if l == "" || r == "" {
-		return nil, fmt.Errorf("operands cannot be empty; got %q, %q", l, r)
-	}
-	switch op {
-	case EQ, LT, GT:
-		return &comparisonForLiteralNode{
-			op: op,
-			lS: l,
-			rS: r,
-		}, nil
-	default:
-		return nil, errors.New("evaluation expressions require the operation to be one for the following '=', '<', '>'")
-	}
-}
-
 // booleanNode represents the internal representation of one expression.
 type booleanNode struct {
 	op OP
@@ -548,10 +466,7 @@
 			}
 			return e, res, nil
 		}
-<<<<<<< HEAD
-=======
-
->>>>>>> c1785995
+
 		return nil, nil, fmt.Errorf("cannot build a binary evaluation operand with right operand %v", bndTkn)
 	}
 
