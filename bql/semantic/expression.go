// Copyright 2016 Google Inc. All rights reserved.
//
// Licensed under the Apache License, Version 2.0 (the "License");
// you may not use this file except in compliance with the License.
// You may obtain a copy of the License at
//
//     http://www.apache.org/licenses/LICENSE-2.0
//
// Unless required by applicable law or agreed to in writing, software
// distributed under the License is distributed on an "AS IS" BASIS,
// WITHOUT WARRANTIES OR CONDITIONS OF ANY KIND, either express or implied.
// See the License for the specific language governing permissions and
// limitations under the License.

package semantic

import (
	"errors"
	"fmt"
	"reflect"
	"strings"

	"github.com/google/badwolf/bql/lexer"
	"github.com/google/badwolf/bql/table"
	litutils "github.com/google/badwolf/triple/literal"
)

// Evaluator interface computes the evaluation of a boolean expression.
type Evaluator interface {
	// Evaluate computes the boolean value of the expression given a certain
	// results table row. It will return an
	// error if it could not be evaluated for the provided table row.
	Evaluate(r table.Row) (bool, error)
}

// AlwaysReturn evaluator always return the provided boolean value.
type AlwaysReturn struct {
	V bool
}

// Evaluate return the provided value.
func (a *AlwaysReturn) Evaluate(r table.Row) (bool, error) {
	return a.V, nil
}

// OP the operation to be use in the expression evaluation.
type OP int8

const (
	// LT represents '<'
	LT OP = iota
	// GT represents '>''
	GT
	// EQ represents '=''
	EQ
	// NOT represents 'not'
	NOT
	// AND represents 'and'
	AND
	// OR represents 'or'
	OR
)

// String returns a readable string of the operation.
func (o OP) String() string {
	switch o {
	case LT:
		return "<"
	case GT:
		return ">"
	case EQ:
		return "="
	case NOT:
		return "not"
	case AND:
		return "and"
	case OR:
		return "or"
	default:
		return "@UNKNOWN@"
	}
}

// evaluationNode represents the internal representation of one expression.
type evaluationNode struct {
	op OP
	lB string
	rB string
}

<<<<<<< HEAD
// comparisonForLiteralNode represents the internal representation of a expression of comparison between a literal and a binding.
type comparisonForLiteralNode struct {
	op OP

	literalOnLeft bool

	lS string
	rS string
}

func formatCell(c *table.Cell) string {
	if c.L != nil {
		return strings.TrimSpace(c.L.ToComparableString())
	}
	return strings.TrimSpace(c.String())
}

func (e *comparisonForLiteralNode) Evaluate(r table.Row) (bool, error) {
	// Binary evaluation
	getValue := func(binding string) (*table.Cell, error) {
		var (
			val *table.Cell
			ok  bool
		)
		val, ok = r[binding]
		if !ok {
			return nil, fmt.Errorf("comparison operations require the binding value for %q for row %q to exist", binding, r)
		}
		return val, nil
	}

	csLit := func(lit string) (string, error) {
		n, err := litutils.DefaultBuilder().Parse(lit)
		if err != nil {
			return "", err
		}
		return n.ToComparableString(), nil
	}

	leftCell, err := getValue(e.lS)
	if err != nil {
		return false, err
	}

	var (
		csEL, csER string
	)

	csEL = formatCell(leftCell)
	csER, err = csLit(e.rS)
	if err != nil {
		return false, err
	}
	switch e.op {
	case EQ:
		return csEL == csER, nil
	case LT:
		return csEL < csER, nil
=======
// comparisonForNodeLiteral represents the internal representation of a expression of comparison between a binding and a node literal.
type comparisonForNodeLiteral struct {
	op OP

	lB  string
	rNL string
}

func (e *comparisonForNodeLiteral) Evaluate(r table.Row) (bool, error) {
	// Binary evaluation
	eval := func() (*table.Cell, error) {
		var (
			eL *table.Cell
			ok bool
		)
		eL, ok = r[e.lB]
		if !ok {
			return nil, fmt.Errorf("comparison operations require the binding value for %q for row %q to exist", e.lB, r)
		}
		return eL, nil
	}

	cs := func(c *table.Cell) string {
		if c.L != nil {
			return strings.TrimSpace(c.L.ToComparableString())
		}
		return strings.TrimSpace(c.String())
	}

	eL, err := eval()
	if err != nil {
		return false, err
	}
	csEL, csER := cs(eL), strings.TrimSpace(e.rNL)
	switch e.op {
	case EQ:
		return reflect.DeepEqual(csEL, csER), nil
	case LT:
		return cs(eL) < csER, nil
>>>>>>> db6ac6e9
	case GT:
		return csEL > csER, nil
	default:
		return false, fmt.Errorf("boolean evaluation require a boolean operation; found %q instead", e.op)
	}
}

// Evaluate the expression.
func (e *evaluationNode) Evaluate(r table.Row) (bool, error) {
	// Binary evaluation
	eval := func() (*table.Cell, *table.Cell, error) {
		var (
			eL, eR *table.Cell
			ok     bool
		)
		eL, ok = r[e.lB]
		if !ok {
			return nil, nil, fmt.Errorf("comparison operations require the binding value for %q for row %q to exist", e.lB, r)
		}
		eR, ok = r[e.rB]
		if !ok {
			return nil, nil, fmt.Errorf("comparison operations require the binding value for %q for row %q to exist", e.rB, r)
		}
		return eL, eR, nil
	}

	eL, eR, err := eval()
	if err != nil {
		return false, err
	}
	csEL, csER := formatCell(eL), formatCell(eR)
	switch e.op {
	case EQ:
		return reflect.DeepEqual(csEL, csER), nil
	case LT:
		return csEL < csER, nil
	case GT:
		return csEL > csER, nil
	default:
		return false, fmt.Errorf("boolean evaluation require a boolen operation; found %q instead", e.op)
	}
}

// NewEvaluationExpression creates a new evaluator for two bindings in a row.
func NewEvaluationExpression(op OP, lB, rB string) (Evaluator, error) {
	l, r := strings.TrimSpace(lB), strings.TrimSpace(rB)
	if l == "" || r == "" {
		return nil, fmt.Errorf("bindings cannot be empty; got %q, %q", l, r)
	}
	switch op {
	case EQ, LT, GT:
		return &evaluationNode{
			op: op,
			lB: lB,
			rB: rB,
		}, nil
	default:
		return nil, errors.New("evaluation expressions require the operation to be one for the following '=', '<', '>'")
	}
}

<<<<<<< HEAD
func NewEvaluationExpressionForLiterals(op OP, lB, rL string) (Evaluator, error) {
	l, r := strings.TrimSpace(lB), strings.TrimSpace(rL)
=======
// NewEvaluationExpressionForNodeLiteral creates a new evaluator for two bindings in a row.
func NewEvaluationExpressionForNodeLiteral(op OP, lB, rNL string) (Evaluator, error) {
	l, r := strings.TrimSpace(lB), strings.TrimSpace(rNL)
>>>>>>> db6ac6e9
	if l == "" || r == "" {
		return nil, fmt.Errorf("operands cannot be empty; got %q, %q", l, r)
	}
	switch op {
	case EQ, LT, GT:
<<<<<<< HEAD
		return &comparisonForLiteralNode{
			op: op,
			lS: l,
			rS: r,
=======
		return &comparisonForNodeLiteral{
			op:  op,
			lB:  l,
			rNL: r,
>>>>>>> db6ac6e9
		}, nil
	default:
		return nil, errors.New("evaluation expressions require the operation to be one for the following '=', '<', '>'")
	}
}

// booleanNode represents the internal representation of one expression.
type booleanNode struct {
	op OP
	lS bool
	lE Evaluator
	rS bool
	rE Evaluator
}

// Evaluate the expression.
func (e *booleanNode) Evaluate(r table.Row) (bool, error) {
	// Binary evaluation
	eval := func(binary bool) (bool, bool, error) {
		var (
			eL, eR     bool
			errL, errR error
		)
		if !e.lS {
			return false, false, fmt.Errorf("boolean operations require a left operator; found (%q, %q) instead", e.lE, e.rE)
		}
		eL, errL = e.lE.Evaluate(r)
		if errL != nil {
			return false, false, errL
		}
		if binary {
			if !e.rS {
				return false, false, fmt.Errorf("boolean operations require a left operator; found (%q, %q) instead", e.lE, e.rE)
			}
			eR, errR = e.rE.Evaluate(r)
			if errR != nil {
				return false, false, errR
			}
		}
		return eL, eR, nil
	}

	switch e.op {
	case AND:
		eL, eR, err := eval(true)
		if err != nil {
			return false, err
		}
		return eL && eR, nil
	case OR:
		eL, eR, err := eval(true)
		if err != nil {
			return false, err
		}
		return eL || eR, nil
	case NOT:
		eL, _, err := eval(false)
		if err != nil {
			return false, err
		}
		return !eL, nil
	default:
		return false, fmt.Errorf("boolean evaluation require a boolen operation; found %q instead", e.op)
	}
}

// NewBinaryBooleanExpression creates a new binary boolean evaluator.
func NewBinaryBooleanExpression(op OP, lE, rE Evaluator) (Evaluator, error) {
	switch op {
	case AND, OR:
		return &booleanNode{
			op: op,
			lS: true,
			lE: lE,
			rS: true,
			rE: rE,
		}, nil
	default:
		return nil, errors.New("binary boolean expressions require the operation to be one for the follwing 'and', 'or'")
	}
}

// NewUnaryBooleanExpression creates a new unary boolean evaluator.
func NewUnaryBooleanExpression(op OP, lE Evaluator) (Evaluator, error) {
	switch op {
	case NOT:
		return &booleanNode{
			op: op,
			lS: true,
			lE: lE,
			rS: false,
		}, nil
	default:
		return nil, errors.New("unary boolean expressions require the operation to be one for the follwing 'not'")
	}
}

// NewEvaluator construct an evaluator given a sequence of tokens. It will
// return a descriptive error if it could build it properly.
func NewEvaluator(ce []ConsumedElement) (Evaluator, error) {
	e, tailCEs, err := internalNewEvaluator(ce)
	if err != nil {
		return nil, err
	}
	if len(tailCEs) > 1 || (len(tailCEs) == 1 && tailCEs[0].Token().Type != lexer.ItemRPar) {
		return nil, fmt.Errorf("failed to consume all token; left over %v", tailCEs)
	}
	return e, nil
}

// internalNewEvaluator create and evaluation and returns the left overs.
func internalNewEvaluator(ce []ConsumedElement) (Evaluator, []ConsumedElement, error) {
	if len(ce) == 0 {
		return nil, nil, errors.New("cannot create an evaluator from an empty sequence of tokens")
	}
	head, tail := ce[0], ce[1:]
	tkn := head.Token()

	// Not token
	if tkn.Type == lexer.ItemNot {
		tailEval, tailCEs, err := internalNewEvaluator(tail)
		if err != nil {
			return nil, tailCEs, err
		}
		e, err := NewUnaryBooleanExpression(NOT, tailEval)
		if err != nil {
			return nil, tailCEs, err
		}
		return e, tailCEs, nil
	}

	// Binding token
	if tkn.Type == lexer.ItemBinding {
		if len(tail) < 2 {
			return nil, nil, fmt.Errorf("cannot create a binary evaluation operand for %v", ce)
		}
		opTkn, bndTkn := tail[0].Token(), tail[1].Token()
		var op OP
		switch opTkn.Type {
		case lexer.ItemEQ:
			op = EQ
		case lexer.ItemLT:
			op = LT
		case lexer.ItemGT:
			op = GT
		default:
			return nil, nil, fmt.Errorf("cannot create a binary evaluation operand for %v", opTkn)
		}
		if bndTkn.Type == lexer.ItemBinding {
			e, err := NewEvaluationExpression(op, tkn.Text, bndTkn.Text)
			if err != nil {
				return nil, nil, err
			}
			var res []ConsumedElement
			if len(tail) > 2 {
				res = tail[2:]
			}
			return e, res, nil
		}

<<<<<<< HEAD
		if bndTkn.Type == lexer.ItemLiteral {
			e, err := NewEvaluationExpressionForLiterals(op, tkn.Text, bndTkn.Text)
=======
		if bndTkn.Type == lexer.ItemNode {
			e, err := NewEvaluationExpressionForNodeLiteral(op, tkn.Text, bndTkn.Text)
>>>>>>> db6ac6e9
			if err != nil {
				return nil, nil, err
			}
			var res []ConsumedElement
			if len(tail) > 2 {
				res = tail[2:]
			}
			return e, res, nil
		}
<<<<<<< HEAD
=======

>>>>>>> db6ac6e9
		return nil, nil, fmt.Errorf("cannot build a binary evaluation operand with right operand %v", bndTkn)
	}

	// LPar Token
	if tkn.Type == lexer.ItemLPar {
		tailEval, ce, err := internalNewEvaluator(tail)
		if err != nil {
			return nil, nil, err
		}
		if len(ce) < 1 {
			return nil, nil, errors.New("incomplete parentesis expression; missing ')'")
		}
		head, tail = ce[0], ce[1:]
		if head.Token().Type != lexer.ItemRPar {
			return nil, nil, fmt.Errorf("missing right parentesis in expression; found %v instead", head)
		}
		if len(tail) > 1 {
			// Binary boolean expression.
			opTkn := tail[0].Token()
			var op OP
			switch opTkn.Type {
			case lexer.ItemAnd:
				op = AND
			case lexer.ItemOr:
				op = OR
			default:
				return nil, nil, fmt.Errorf("cannot create a binary boolean evaluation operand for %v", opTkn)
			}
			rTailEval, ceResTail, err := internalNewEvaluator(tail[1:])
			if err != nil {
				return nil, nil, err
			}
			ev, err := NewBinaryBooleanExpression(op, tailEval, rTailEval)
			if err != nil {
				return nil, nil, err
			}
			return ev, ceResTail, nil
		}
		return tailEval, tail, nil
	}

	var tkns []string
	for _, e := range ce {
		tkns = append(tkns, fmt.Sprintf("%q", e.token.Type))
	}
	return nil, nil, fmt.Errorf("could not create an evaluator for condition {%s}", strings.Join(tkns, ","))
}<|MERGE_RESOLUTION|>--- conflicted
+++ resolved
@@ -22,7 +22,7 @@
 
 	"github.com/google/badwolf/bql/lexer"
 	"github.com/google/badwolf/bql/table"
-	litutils "github.com/google/badwolf/triple/literal"
+	"github.com/google/badwolf/triple/literal"
 )
 
 // Evaluator interface computes the evaluation of a boolean expression.
@@ -88,7 +88,52 @@
 	rB string
 }
 
-<<<<<<< HEAD
+// comparisonForNodeLiteral represents the internal representation of a expression of comparison between a binding and a node literal.
+type comparisonForNodeLiteral struct {
+	op OP
+
+	lB  string
+	rNL string
+}
+
+func (e *comparisonForNodeLiteral) Evaluate(r table.Row) (bool, error) {
+	// Binary evaluation
+	eval := func() (*table.Cell, error) {
+		var (
+			eL *table.Cell
+			ok bool
+		)
+		eL, ok = r[e.lB]
+		if !ok {
+			return nil, fmt.Errorf("comparison operations require the binding value for %q for row %q to exist", e.lB, r)
+		}
+		return eL, nil
+	}
+
+	cs := func(c *table.Cell) string {
+		if c.L != nil {
+			return strings.TrimSpace(c.L.ToComparableString())
+		}
+		return strings.TrimSpace(c.String())
+	}
+
+	eL, err := eval()
+	if err != nil {
+		return false, err
+	}
+	csEL, csER := cs(eL), strings.TrimSpace(e.rNL)
+	switch e.op {
+	case EQ:
+		return reflect.DeepEqual(csEL, csER), nil
+	case LT:
+		return cs(eL) < csER, nil
+	case GT:
+		return csEL > csER, nil
+	default:
+		return false, fmt.Errorf("boolean evaluation require a boolean operation; found %q instead", e.op)
+	}
+}
+
 // comparisonForLiteralNode represents the internal representation of a expression of comparison between a literal and a binding.
 type comparisonForLiteralNode struct {
 	op OP
@@ -147,47 +192,6 @@
 		return csEL == csER, nil
 	case LT:
 		return csEL < csER, nil
-=======
-// comparisonForNodeLiteral represents the internal representation of a expression of comparison between a binding and a node literal.
-type comparisonForNodeLiteral struct {
-	op OP
-
-	lB  string
-	rNL string
-}
-
-func (e *comparisonForNodeLiteral) Evaluate(r table.Row) (bool, error) {
-	// Binary evaluation
-	eval := func() (*table.Cell, error) {
-		var (
-			eL *table.Cell
-			ok bool
-		)
-		eL, ok = r[e.lB]
-		if !ok {
-			return nil, fmt.Errorf("comparison operations require the binding value for %q for row %q to exist", e.lB, r)
-		}
-		return eL, nil
-	}
-
-	cs := func(c *table.Cell) string {
-		if c.L != nil {
-			return strings.TrimSpace(c.L.ToComparableString())
-		}
-		return strings.TrimSpace(c.String())
-	}
-
-	eL, err := eval()
-	if err != nil {
-		return false, err
-	}
-	csEL, csER := cs(eL), strings.TrimSpace(e.rNL)
-	switch e.op {
-	case EQ:
-		return reflect.DeepEqual(csEL, csER), nil
-	case LT:
-		return cs(eL) < csER, nil
->>>>>>> db6ac6e9
 	case GT:
 		return csEL > csER, nil
 	default:
@@ -249,30 +253,36 @@
 	}
 }
 
-<<<<<<< HEAD
+// NewEvaluationExpressionForLiterals creates a new evaluator for binding and literal.
 func NewEvaluationExpressionForLiterals(op OP, lB, rL string) (Evaluator, error) {
 	l, r := strings.TrimSpace(lB), strings.TrimSpace(rL)
-=======
-// NewEvaluationExpressionForNodeLiteral creates a new evaluator for two bindings in a row.
-func NewEvaluationExpressionForNodeLiteral(op OP, lB, rNL string) (Evaluator, error) {
-	l, r := strings.TrimSpace(lB), strings.TrimSpace(rNL)
->>>>>>> db6ac6e9
 	if l == "" || r == "" {
 		return nil, fmt.Errorf("operands cannot be empty; got %q, %q", l, r)
 	}
 	switch op {
 	case EQ, LT, GT:
-<<<<<<< HEAD
-		return &comparisonForLiteralNode{
+		return &comparisonForLiteral{
 			op: op,
 			lS: l,
 			rS: r,
-=======
+		}, nil
+	default:
+		return nil, errors.New("evaluation expressions require the operation to be one for the following '=', '<', '>'")
+	}
+}
+
+// NewEvaluationExpressionForNodeLiteral creates a new evaluator for binding and node literal.
+func NewEvaluationExpressionForNodeLiteral(op OP, lB, rNL string) (Evaluator, error) {
+	l, r := strings.TrimSpace(lB), strings.TrimSpace(rNL)
+	if l == "" || r == "" {
+		return nil, fmt.Errorf("operands cannot be empty; got %q, %q", l, r)
+	}
+	switch op {
+	case EQ, LT, GT:
 		return &comparisonForNodeLiteral{
 			op:  op,
 			lB:  l,
 			rNL: r,
->>>>>>> db6ac6e9
 		}, nil
 	default:
 		return nil, errors.New("evaluation expressions require the operation to be one for the following '=', '<', '>'")
@@ -433,13 +443,8 @@
 			return e, res, nil
 		}
 
-<<<<<<< HEAD
-		if bndTkn.Type == lexer.ItemLiteral {
-			e, err := NewEvaluationExpressionForLiterals(op, tkn.Text, bndTkn.Text)
-=======
 		if bndTkn.Type == lexer.ItemNode {
 			e, err := NewEvaluationExpressionForNodeLiteral(op, tkn.Text, bndTkn.Text)
->>>>>>> db6ac6e9
 			if err != nil {
 				return nil, nil, err
 			}
@@ -449,10 +454,18 @@
 			}
 			return e, res, nil
 		}
-<<<<<<< HEAD
-=======
-
->>>>>>> db6ac6e9
+
+		if bndTkn.Type == lexer.ItemLiteral {
+			e, err := NewEvaluationExpressionForLiterals(op, tkn.Text, bndTkn.Text)
+			if err != nil {
+				return nil, nil, err
+			}
+			var res []ConsumedElement
+			if len(tail) > 2 {
+				res = tail[2:]
+			}
+			return e, res, nil
+		}
 		return nil, nil, fmt.Errorf("cannot build a binary evaluation operand with right operand %v", bndTkn)
 	}
 
