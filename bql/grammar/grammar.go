// Copyright 2015 Google Inc. All rights reserved.
//
// Licensed under the Apache License, Version 2.0 (the "License");
// you may not use this file except in compliance with the License.
// You may obtain a copy of the License at
//
//     http://www.apache.org/licenses/LICENSE-2.0
//
// Unless required by applicable law or agreed to in writing, software
// distributed under the License is distributed on an "AS IS" BASIS,
// WITHOUT WARRANTIES OR CONDITIONS OF ANY KIND, either express or implied.
// See the License for the specific language governing permissions and
// limitations under the License.

// Package grammar imlements the grammar parser for the BadWolf query language.
// The parser is impemented as a reusable recursive decent parser for a left
// LL(k) left factorized grammar. BQL is an LL(1) grammar however the parser
// is designed to be reusable and help separate the grammar from the parsing
// mechanics to improve maintainablity and flexibility of grammar changes
// by keeping those the code separation clearly delineated.
package grammar

import (
	"github.com/google/badwolf/bql/lexer"
	"github.com/google/badwolf/bql/semantic"
)

// BQL LL1 grammar.
func BQL() *Grammar {
	return &Grammar{
		"START": []*Clause{
			{
				Elements: []Element{
					NewTokenType(lexer.ItemQuery),
					NewSymbol("VARS"),
					NewTokenType(lexer.ItemFrom),
					NewSymbol("INPUT_GRAPHS"),
					NewSymbol("WHERE"),
					NewSymbol("GROUP_BY"),
					NewSymbol("ORDER_BY"),
					NewSymbol("HAVING"),
					NewSymbol("GLOBAL_TIME_BOUND"),
					NewSymbol("LIMIT"),
					NewTokenType(lexer.ItemSemicolon),
				},
			},
			{
				Elements: []Element{
					NewTokenType(lexer.ItemInsert),
					NewTokenType(lexer.ItemData),
					NewTokenType(lexer.ItemInto),
					NewSymbol("OUTPUT_GRAPHS"),
					NewTokenType(lexer.ItemLBracket),
					NewTokenType(lexer.ItemNode),
					NewTokenType(lexer.ItemPredicate),
					NewSymbol("INSERT_OBJECT"),
					NewSymbol("INSERT_DATA"),
					NewTokenType(lexer.ItemRBracket),
					NewTokenType(lexer.ItemSemicolon),
				},
			},
			{
				Elements: []Element{
					NewTokenType(lexer.ItemDelete),
					NewTokenType(lexer.ItemData),
					NewTokenType(lexer.ItemFrom),
					NewSymbol("INPUT_GRAPHS"),
					NewTokenType(lexer.ItemLBracket),
					NewTokenType(lexer.ItemNode),
					NewTokenType(lexer.ItemPredicate),
					NewSymbol("DELETE_OBJECT"),
					NewSymbol("DELETE_DATA"),
					NewTokenType(lexer.ItemRBracket),
					NewTokenType(lexer.ItemSemicolon),
				},
			},
			{
				Elements: []Element{
					NewTokenType(lexer.ItemCreate),
					NewSymbol("CREATE_GRAPHS"),
					NewTokenType(lexer.ItemSemicolon),
				},
			},
			{
				Elements: []Element{
					NewTokenType(lexer.ItemDrop),
					NewSymbol("DROP_GRAPHS"),
					NewTokenType(lexer.ItemSemicolon),
				},
			},
			{
				Elements: []Element{
					NewTokenType(lexer.ItemConstruct),
					NewSymbol("CONSTRUCT_FACTS"),
					NewTokenType(lexer.ItemInto),
					NewSymbol("OUTPUT_GRAPHS"),
					NewTokenType(lexer.ItemFrom),
					NewSymbol("INPUT_GRAPHS"),
					NewSymbol("WHERE"),
					NewSymbol("HAVING"),
					NewTokenType(lexer.ItemSemicolon),
				},
			},
			{
				Elements: []Element{
					NewTokenType(lexer.ItemDeconstruct),
					NewSymbol("DECONSTRUCT_FACTS"),
					NewTokenType(lexer.ItemIn),
					NewSymbol("OUTPUT_GRAPHS"),
					NewTokenType(lexer.ItemFrom),
					NewSymbol("INPUT_GRAPHS"),
					NewSymbol("WHERE"),
					NewSymbol("HAVING"),
					NewTokenType(lexer.ItemSemicolon),
				},
			},
			{
				Elements: []Element{
					NewTokenType(lexer.ItemShow),
					NewSymbol("GRAPH_SHOW"),
					NewTokenType(lexer.ItemSemicolon),
				},
			},
		},
		"CREATE_GRAPHS": []*Clause{
			{
				Elements: []Element{
					NewTokenType(lexer.ItemGraph),
					NewSymbol("GRAPHS"),
				},
			},
		},
		"DROP_GRAPHS": []*Clause{
			{
				Elements: []Element{
					NewTokenType(lexer.ItemGraph),
					NewSymbol("GRAPHS"),
				},
			},
		},
		"VARS": []*Clause{
			{
				Elements: []Element{
					NewTokenType(lexer.ItemBinding),
					NewSymbol("VARS_AS"),
					NewSymbol("MORE_VARS"),
				},
			},
			{
				Elements: []Element{
					NewTokenType(lexer.ItemCount),
					NewTokenType(lexer.ItemLPar),
					NewSymbol("COUNT_DISTINCT"),
					NewTokenType(lexer.ItemBinding),
					NewTokenType(lexer.ItemRPar),
					NewTokenType(lexer.ItemAs),
					NewTokenType(lexer.ItemBinding),
					NewSymbol("MORE_VARS"),
				},
			},
			{
				Elements: []Element{
					NewTokenType(lexer.ItemSum),
					NewTokenType(lexer.ItemLPar),
					NewTokenType(lexer.ItemBinding),
					NewTokenType(lexer.ItemRPar),
					NewTokenType(lexer.ItemAs),
					NewTokenType(lexer.ItemBinding),
					NewSymbol("MORE_VARS"),
				},
			},
		},
		"COUNT_DISTINCT": []*Clause{
			{
				Elements: []Element{
					NewTokenType(lexer.ItemDistinct),
				},
			},
			{},
		},
		"VARS_AS": []*Clause{
			{
				Elements: []Element{
					NewTokenType(lexer.ItemAs),
					NewTokenType(lexer.ItemBinding),
				},
			},
			{},
		},
		"MORE_VARS": []*Clause{
			{
				Elements: []Element{
					NewTokenType(lexer.ItemComma),
					NewSymbol("VARS"),
				},
			},
			{},
		},
		"GRAPHS": []*Clause{
			{
				Elements: []Element{
					NewTokenType(lexer.ItemBinding),
					NewSymbol("MORE_GRAPHS"),
				},
			},
		},
		"MORE_GRAPHS": []*Clause{
			{
				Elements: []Element{
					NewTokenType(lexer.ItemComma),
					NewTokenType(lexer.ItemBinding),
					NewSymbol("MORE_GRAPHS"),
				},
			},
			{},
		},
		"INPUT_GRAPHS": []*Clause{
			{
				Elements: []Element{
					NewTokenType(lexer.ItemBinding),
					NewSymbol("MORE_INPUT_GRAPHS"),
				},
			},
		},
		"MORE_INPUT_GRAPHS": []*Clause{
			{
				Elements: []Element{
					NewTokenType(lexer.ItemComma),
					NewTokenType(lexer.ItemBinding),
					NewSymbol("MORE_INPUT_GRAPHS"),
				},
			},
			{},
		},
		"OUTPUT_GRAPHS": []*Clause{
			{
				Elements: []Element{
					NewTokenType(lexer.ItemBinding),
					NewSymbol("MORE_OUTPUT_GRAPHS"),
				},
			},
		},
		"MORE_OUTPUT_GRAPHS": []*Clause{
			{
				Elements: []Element{
					NewTokenType(lexer.ItemComma),
					NewTokenType(lexer.ItemBinding),
					NewSymbol("MORE_OUTPUT_GRAPHS"),
				},
			},
			{},
		},
		"WHERE": []*Clause{
			{
				Elements: []Element{
					NewTokenType(lexer.ItemWhere),
					NewTokenType(lexer.ItemLBracket),
					NewSymbol("FIRST_CLAUSE"),
					NewTokenType(lexer.ItemRBracket),
				},
			},
		},
		"FIRST_CLAUSE": []*Clause{
			{
				Elements: []Element{
					NewTokenType(lexer.ItemNode),
					NewSymbol("SUBJECT_EXTRACT"),
					NewSymbol("PREDICATE"),
					NewSymbol("OBJECT"),
					NewSymbol("MORE_CLAUSES"),
				},
			},
			{
				Elements: []Element{
					NewTokenType(lexer.ItemBinding),
					NewSymbol("SUBJECT_EXTRACT"),
					NewSymbol("PREDICATE"),
					NewSymbol("OBJECT"),
					NewSymbol("MORE_CLAUSES"),
				},
			},
		},
		"MORE_CLAUSES": []*Clause{
			{
				Elements: []Element{
					NewTokenType(lexer.ItemDot),
					NewSymbol("CLAUSES"),
				},
			},
			{},
		},
		"CLAUSES": []*Clause{
			{
				Elements: []Element{
					NewTokenType(lexer.ItemOptional),
					NewTokenType(lexer.ItemLBracket),
					NewSymbol("OPTIONAL_CLAUSE"),
					NewTokenType(lexer.ItemRBracket),
					NewSymbol("MORE_CLAUSES"),
				},
			},
			{
				Elements: []Element{
					NewTokenType(lexer.ItemNode),
					NewSymbol("SUBJECT_EXTRACT"),
					NewSymbol("PREDICATE"),
					NewSymbol("OBJECT"),
					NewSymbol("MORE_CLAUSES"),
				},
			},
			{
				Elements: []Element{
					NewTokenType(lexer.ItemBinding),
					NewSymbol("SUBJECT_EXTRACT"),
					NewSymbol("PREDICATE"),
					NewSymbol("OBJECT"),
					NewSymbol("MORE_CLAUSES"),
				},
			},
		},
		"OPTIONAL_CLAUSE": []*Clause{
			{
				Elements: []Element{
					NewTokenType(lexer.ItemNode),
					NewSymbol("SUBJECT_EXTRACT"),
					NewSymbol("PREDICATE"),
					NewSymbol("OBJECT"),
				},
			},
			{
				Elements: []Element{
					NewTokenType(lexer.ItemBinding),
					NewSymbol("SUBJECT_EXTRACT"),
					NewSymbol("PREDICATE"),
					NewSymbol("OBJECT"),
				},
			},
		},
		"SUBJECT_EXTRACT": []*Clause{
			{
				Elements: []Element{
					NewTokenType(lexer.ItemAs),
					NewTokenType(lexer.ItemBinding),
					NewSymbol("SUBJECT_TYPE"),
					NewSymbol("SUBJECT_ID"),
				},
			},
			{
				Elements: []Element{
					NewTokenType(lexer.ItemType),
					NewTokenType(lexer.ItemBinding),
					NewSymbol("SUBJECT_ID"),
				},
			},
			{
				Elements: []Element{
					NewTokenType(lexer.ItemID),
					NewTokenType(lexer.ItemBinding),
				},
			},
			{},
		},
		"SUBJECT_TYPE": []*Clause{
			{
				Elements: []Element{
					NewTokenType(lexer.ItemType),
					NewTokenType(lexer.ItemBinding),
				},
			},
			{},
		},
		"SUBJECT_ID": []*Clause{
			{
				Elements: []Element{
					NewTokenType(lexer.ItemID),
					NewTokenType(lexer.ItemBinding),
				},
			},
			{},
		},
		"PREDICATE": []*Clause{
			{
				Elements: []Element{
					NewTokenType(lexer.ItemPredicate),
					NewSymbol("PREDICATE_AS"),
					NewSymbol("PREDICATE_ID"),
					NewSymbol("PREDICATE_AT"),
				},
			},
			{
				Elements: []Element{
					NewTokenType(lexer.ItemPredicateBound),
					NewSymbol("PREDICATE_AS"),
					NewSymbol("PREDICATE_ID"),
					NewSymbol("PREDICATE_BOUND_AT"),
				},
			},
			{
				Elements: []Element{
					NewTokenType(lexer.ItemBinding),
					NewSymbol("PREDICATE_AS"),
					NewSymbol("PREDICATE_ID"),
					NewSymbol("PREDICATE_AT"),
				},
			},
		},
		"PREDICATE_AS": []*Clause{
			{
				Elements: []Element{
					NewTokenType(lexer.ItemAs),
					NewTokenType(lexer.ItemBinding),
				},
			},
			{},
		},
		"PREDICATE_ID": []*Clause{
			{
				Elements: []Element{
					NewTokenType(lexer.ItemID),
					NewTokenType(lexer.ItemBinding),
				},
			},
			{},
		},
		"PREDICATE_AT": []*Clause{
			{
				Elements: []Element{
					NewTokenType(lexer.ItemAt),
					NewTokenType(lexer.ItemBinding),
				},
			},
			{},
		},
		"PREDICATE_BOUND_AT": []*Clause{
			{
				Elements: []Element{
					NewTokenType(lexer.ItemAt),
					NewSymbol("PREDICATE_BOUND_AT_BINDINGS"),
				},
			},
			{},
		},
		"PREDICATE_BOUND_AT_BINDINGS": []*Clause{
			{
				Elements: []Element{
					NewTokenType(lexer.ItemBinding),
					NewSymbol("PREDICATE_BOUND_AT_BINDINGS_END"),
				},
			},
			{},
		},
		"PREDICATE_BOUND_AT_BINDINGS_END": []*Clause{
			{
				Elements: []Element{
					NewTokenType(lexer.ItemComma),
					NewTokenType(lexer.ItemBinding),
				},
			},
			{},
		},
		"OBJECT": []*Clause{
			{
				Elements: []Element{
					NewTokenType(lexer.ItemLiteral),
					NewSymbol("OBJECT_LITERAL_AS"),
				},
			},
			{
				Elements: []Element{
					NewTokenType(lexer.ItemNode),
					NewSymbol("OBJECT_SUBJECT_EXTRACT"),
				},
			},
			{
				Elements: []Element{
					NewTokenType(lexer.ItemPredicate),
					NewSymbol("OBJECT_PREDICATE_AS"),
					NewSymbol("OBJECT_PREDICATE_ID"),
					NewSymbol("OBJECT_PREDICATE_AT"),
				},
			},
			{
				Elements: []Element{
					NewTokenType(lexer.ItemPredicateBound),
					NewSymbol("OBJECT_PREDICATE_AS"),
					NewSymbol("OBJECT_PREDICATE_ID"),
					NewSymbol("OBJECT_PREDICATE_BOUND_AT"),
				},
			},
			{
				Elements: []Element{
					NewTokenType(lexer.ItemBinding),
					NewSymbol("OBJECT_LITERAL_BINDING_AS"),
					NewSymbol("OBJECT_LITERAL_BINDING_TYPE"),
					NewSymbol("OBJECT_LITERAL_BINDING_ID"),
					NewSymbol("OBJECT_LITERAL_BINDING_AT"),
				},
			},
		},
		"OBJECT_SUBJECT_EXTRACT": []*Clause{
			{
				Elements: []Element{
					NewTokenType(lexer.ItemAs),
					NewTokenType(lexer.ItemBinding),
					NewSymbol("OBJECT_SUBJECT_TYPE"),
					NewSymbol("OBJECT_SUBJECT_ID"),
				},
			},
			{
				Elements: []Element{
					NewTokenType(lexer.ItemType),
					NewTokenType(lexer.ItemBinding),
					NewSymbol("OBJECT_SUBJECT_ID"),
				},
			},
			{
				Elements: []Element{
					NewTokenType(lexer.ItemID),
					NewTokenType(lexer.ItemBinding),
				},
			},
			{},
		},
		"OBJECT_SUBJECT_TYPE": []*Clause{
			{
				Elements: []Element{
					NewTokenType(lexer.ItemType),
					NewTokenType(lexer.ItemBinding),
				},
			},
			{},
		},
		"OBJECT_SUBJECT_ID": []*Clause{
			{
				Elements: []Element{
					NewTokenType(lexer.ItemID),
					NewTokenType(lexer.ItemBinding),
				},
			},
			{},
		},
		"OBJECT_PREDICATE_AS": []*Clause{
			{
				Elements: []Element{
					NewTokenType(lexer.ItemAs),
					NewTokenType(lexer.ItemBinding),
				},
			},
			{},
		},
		"OBJECT_PREDICATE_ID": []*Clause{
			{
				Elements: []Element{
					NewTokenType(lexer.ItemID),
					NewTokenType(lexer.ItemBinding),
				},
			},
			{},
		},
		"OBJECT_PREDICATE_AT": []*Clause{
			{
				Elements: []Element{
					NewTokenType(lexer.ItemAt),
					NewTokenType(lexer.ItemBinding),
				},
			},
			{},
		},
		"OBJECT_PREDICATE_BOUND_AT": []*Clause{
			{
				Elements: []Element{
					NewTokenType(lexer.ItemAt),
					NewSymbol("OBJECT_PREDICATE_BOUND_AT_BINDINGS"),
				},
			},
			{},
		},
		"OBJECT_PREDICATE_BOUND_AT_BINDINGS": []*Clause{
			{
				Elements: []Element{
					NewTokenType(lexer.ItemBinding),
					NewSymbol("OBJECT_PREDICATE_BOUND_AT_BINDINGS_END"),
				},
			},
			{},
		},
		"OBJECT_PREDICATE_BOUND_AT_BINDINGS_END": []*Clause{
			{
				Elements: []Element{
					NewTokenType(lexer.ItemComma),
					NewTokenType(lexer.ItemBinding),
				},
			},
			{},
		},
		"OBJECT_LITERAL_AS": []*Clause{
			{
				Elements: []Element{
					NewTokenType(lexer.ItemAs),
					NewTokenType(lexer.ItemBinding),
				},
			},
			{},
		},
		"OBJECT_LITERAL_BINDING_AS": []*Clause{
			{
				Elements: []Element{
					NewTokenType(lexer.ItemAs),
					NewTokenType(lexer.ItemBinding),
				},
			},
			{},
		},
		"OBJECT_LITERAL_BINDING_TYPE": []*Clause{
			{
				Elements: []Element{
					NewTokenType(lexer.ItemType),
					NewTokenType(lexer.ItemBinding),
				},
			},
			{},
		},
		"OBJECT_LITERAL_BINDING_ID": []*Clause{
			{
				Elements: []Element{
					NewTokenType(lexer.ItemID),
					NewTokenType(lexer.ItemBinding),
				},
			},
			{},
		},
		"OBJECT_LITERAL_BINDING_AT": []*Clause{
			{
				Elements: []Element{
					NewTokenType(lexer.ItemAt),
					NewTokenType(lexer.ItemBinding),
				},
			},
			{},
		},
		"GROUP_BY": []*Clause{
			{
				Elements: []Element{
					NewTokenType(lexer.ItemGroup),
					NewTokenType(lexer.ItemBy),
					NewTokenType(lexer.ItemBinding),
					NewSymbol("GROUP_BY_BINDINGS"),
				},
			},
			{},
		},
		"GROUP_BY_BINDINGS": []*Clause{
			{
				Elements: []Element{
					NewTokenType(lexer.ItemComma),
					NewTokenType(lexer.ItemBinding),
					NewSymbol("GROUP_BY_BINDINGS"),
				},
			},
			{},
		},
		"ORDER_BY": []*Clause{
			{
				Elements: []Element{
					NewTokenType(lexer.ItemOrder),
					NewTokenType(lexer.ItemBy),
					NewTokenType(lexer.ItemBinding),
					NewSymbol("ORDER_BY_DIRECTION"),
					NewSymbol("ORDER_BY_BINDINGS"),
				},
			},
			{},
		},
		"ORDER_BY_DIRECTION": []*Clause{
			{
				Elements: []Element{
					NewTokenType(lexer.ItemAsc),
				},
			},
			{
				Elements: []Element{
					NewTokenType(lexer.ItemDesc),
				},
			},
			{},
		},
		"ORDER_BY_BINDINGS": []*Clause{
			{
				Elements: []Element{
					NewTokenType(lexer.ItemComma),
					NewTokenType(lexer.ItemBinding),
					NewSymbol("ORDER_BY_DIRECTION"),
					NewSymbol("ORDER_BY_BINDINGS"),
				},
			},
			{},
		},
		"HAVING": []*Clause{
			{
				Elements: []Element{
					NewTokenType(lexer.ItemHaving),
					NewSymbol("HAVING_CLAUSE"),
				},
			},
			{},
		},
		"HAVING_CLAUSE": []*Clause{
			{
				Elements: []Element{
					NewTokenType(lexer.ItemBinding),
					NewSymbol("HAVING_CLAUSE_BINARY_COMPOSITE"),
				},
			},
			{
				Elements: []Element{
<<<<<<< HEAD
					NewTokenType(lexer.ItemLiteral),
=======
					NewTokenType(lexer.ItemNode),
>>>>>>> db6ac6e9
					NewSymbol("HAVING_CLAUSE_BINARY_COMPOSITE"),
				},
			},
			{
				Elements: []Element{
					NewTokenType(lexer.ItemNot),
					NewSymbol("HAVING_CLAUSE"),
				},
			},
			{
				Elements: []Element{
					NewTokenType(lexer.ItemLPar),
					NewSymbol("HAVING_CLAUSE"),
					NewTokenType(lexer.ItemRPar),
					NewSymbol("HAVING_CLAUSE_BINARY_COMPOSITE"),
				},
			},
		},
		"HAVING_CLAUSE_BINARY_COMPOSITE": []*Clause{
			{
				Elements: []Element{
					NewTokenType(lexer.ItemAnd),
					NewSymbol("HAVING_CLAUSE"),
				},
			},
			{
				Elements: []Element{
					NewTokenType(lexer.ItemOr),
					NewSymbol("HAVING_CLAUSE"),
				},
			},
			{
				Elements: []Element{
					NewTokenType(lexer.ItemEQ),
					NewSymbol("HAVING_CLAUSE"),
				},
			},
			{
				Elements: []Element{
					NewTokenType(lexer.ItemLT),
					NewSymbol("HAVING_CLAUSE"),
				},
			},
			{
				Elements: []Element{
					NewTokenType(lexer.ItemGT),
					NewSymbol("HAVING_CLAUSE"),
				},
			},
			{},
		},
		"GLOBAL_TIME_BOUND": []*Clause{
			{
				Elements: []Element{
					NewTokenType(lexer.ItemBefore),
					NewTokenType(lexer.ItemPredicate),
				},
			},
			{
				Elements: []Element{
					NewTokenType(lexer.ItemAfter),
					NewTokenType(lexer.ItemPredicate),
				},
			},
			{
				Elements: []Element{
					NewTokenType(lexer.ItemBetween),
					NewTokenType(lexer.ItemPredicate),
					NewTokenType(lexer.ItemComma),
					NewTokenType(lexer.ItemPredicate),
				},
			},
			{},
		},
		"LIMIT": []*Clause{
			{
				Elements: []Element{
					NewTokenType(lexer.ItemLimit),
					NewTokenType(lexer.ItemLiteral),
				},
			},
			{},
		},
		"INSERT_OBJECT": []*Clause{
			{
				Elements: []Element{
					NewTokenType(lexer.ItemNode),
				},
			},
			{
				Elements: []Element{
					NewTokenType(lexer.ItemPredicate),
				},
			},
			{
				Elements: []Element{
					NewTokenType(lexer.ItemLiteral),
				},
			},
		},
		"INSERT_DATA": []*Clause{
			{
				Elements: []Element{
					NewTokenType(lexer.ItemDot),
					NewTokenType(lexer.ItemNode),
					NewTokenType(lexer.ItemPredicate),
					NewSymbol("INSERT_OBJECT"),
					NewSymbol("INSERT_DATA"),
				},
			},
			{},
		},
		"DELETE_OBJECT": []*Clause{
			{
				Elements: []Element{
					NewTokenType(lexer.ItemNode),
				},
			},
			{
				Elements: []Element{
					NewTokenType(lexer.ItemPredicate),
				},
			},
			{
				Elements: []Element{
					NewTokenType(lexer.ItemLiteral),
				},
			},
		},
		"DELETE_DATA": []*Clause{
			{
				Elements: []Element{
					NewTokenType(lexer.ItemDot),
					NewTokenType(lexer.ItemNode),
					NewTokenType(lexer.ItemPredicate),
					NewSymbol("DELETE_OBJECT"),
					NewSymbol("DELETE_DATA"),
				},
			},
			{},
		},
		"CONSTRUCT_FACTS": []*Clause{
			{
				Elements: []Element{
					NewTokenType(lexer.ItemLBracket),
					NewSymbol("CONSTRUCT_TRIPLES"),
					NewTokenType(lexer.ItemRBracket),
				},
			},
		},
		"CONSTRUCT_TRIPLES": []*Clause{
			{
				Elements: []Element{
					NewTokenType(lexer.ItemNode),
					NewSymbol("CONSTRUCT_PREDICATE"),
					NewSymbol("CONSTRUCT_OBJECT"),
					NewSymbol("MORE_CONSTRUCT_PREDICATE_OBJECT_PAIRS"),
					NewSymbol("MORE_CONSTRUCT_TRIPLES"),
				},
			},
			{
				Elements: []Element{
					NewTokenType(lexer.ItemBlankNode),
					NewSymbol("CONSTRUCT_PREDICATE"),
					NewSymbol("CONSTRUCT_OBJECT"),
					NewSymbol("MORE_CONSTRUCT_PREDICATE_OBJECT_PAIRS"),
					NewSymbol("MORE_CONSTRUCT_TRIPLES"),
				},
			},
			{
				Elements: []Element{
					NewTokenType(lexer.ItemBinding),
					NewSymbol("CONSTRUCT_PREDICATE"),
					NewSymbol("CONSTRUCT_OBJECT"),
					NewSymbol("MORE_CONSTRUCT_PREDICATE_OBJECT_PAIRS"),
					NewSymbol("MORE_CONSTRUCT_TRIPLES"),
				},
			},
		},
		"CONSTRUCT_PREDICATE": []*Clause{
			{
				Elements: []Element{
					NewTokenType(lexer.ItemPredicate),
				},
			},
			{
				Elements: []Element{
					NewTokenType(lexer.ItemBinding),
				},
			},
		},
		"CONSTRUCT_OBJECT": []*Clause{
			{
				Elements: []Element{
					NewTokenType(lexer.ItemNode),
				},
			},
			{
				Elements: []Element{
					NewTokenType(lexer.ItemBlankNode),
				},
			},
			{
				Elements: []Element{
					NewTokenType(lexer.ItemPredicate),
				},
			},
			{
				Elements: []Element{
					NewTokenType(lexer.ItemLiteral),
				},
			},
			{
				Elements: []Element{
					NewTokenType(lexer.ItemBinding),
				},
			},
		},
		"MORE_CONSTRUCT_PREDICATE_OBJECT_PAIRS": []*Clause{
			{
				Elements: []Element{
					NewTokenType(lexer.ItemSemicolon),
					NewSymbol("CONSTRUCT_PREDICATE"),
					NewSymbol("CONSTRUCT_OBJECT"),
					NewSymbol("MORE_CONSTRUCT_PREDICATE_OBJECT_PAIRS"),
				},
			},
			{},
		},
		"MORE_CONSTRUCT_TRIPLES": []*Clause{
			{
				Elements: []Element{
					NewTokenType(lexer.ItemDot),
					NewSymbol("CONSTRUCT_TRIPLES"),
				},
			},
			{},
		},
		"DECONSTRUCT_FACTS": []*Clause{
			{
				Elements: []Element{
					NewTokenType(lexer.ItemLBracket),
					NewSymbol("DECONSTRUCT_TRIPLES"),
					NewTokenType(lexer.ItemRBracket),
				},
			},
		},
		"DECONSTRUCT_TRIPLES": []*Clause{
			{
				Elements: []Element{
					NewTokenType(lexer.ItemNode),
					NewSymbol("CONSTRUCT_PREDICATE"),
					NewSymbol("CONSTRUCT_OBJECT"),
					NewSymbol("MORE_DECONSTRUCT_TRIPLES"),
				},
			},
			{
				Elements: []Element{
					NewTokenType(lexer.ItemBinding),
					NewSymbol("CONSTRUCT_PREDICATE"),
					NewSymbol("CONSTRUCT_OBJECT"),
					NewSymbol("MORE_DECONSTRUCT_TRIPLES"),
				},
			},
		},
		"MORE_DECONSTRUCT_TRIPLES": []*Clause{
			{
				Elements: []Element{
					NewTokenType(lexer.ItemDot),
					NewSymbol("DECONSTRUCT_TRIPLES"),
				},
			},
			{},
		},
		"GRAPH_SHOW": []*Clause{
			{
				Elements: []Element{
					NewTokenType(lexer.ItemGraphs),
				},
			},
		},
	}
}

func setClauseHook(g *Grammar, symbols []semantic.Symbol, start, end semantic.ClauseHook) {
	for _, sym := range symbols {
		for _, cls := range (*g)[sym] {
			cls.ProcessStart = start
			cls.ProcessEnd = end
		}
	}
}

type condition func(*Clause) bool

func setElementHook(g *Grammar, symbols []semantic.Symbol, hook semantic.ElementHook, cnd condition) {
	for _, sym := range symbols {
		for _, cls := range (*g)[sym] {
			if cnd == nil || cnd(cls) {
				cls.ProcessedElement = hook
			}
		}
	}
}

// SemanticBQL contains the BQL grammar with hooks injected.
func SemanticBQL() *Grammar {
	semanticBQL := BQL()
	dataAcc := semantic.DataAccumulatorHook()

	// Create and Drop semantic hooks for type.
	setClauseHook(semanticBQL, []semantic.Symbol{"CREATE_GRAPHS"}, nil, semantic.TypeBindingClauseHook(semantic.Create))
	setClauseHook(semanticBQL, []semantic.Symbol{"DROP_GRAPHS"}, nil, semantic.TypeBindingClauseHook(semantic.Drop))

	// Add graph binding collection to GRAPHS and MORE_GRAPHS clauses.
	graphSymbols := []semantic.Symbol{"GRAPHS", "MORE_GRAPHS"}
	setElementHook(semanticBQL, graphSymbols, semantic.GraphAccumulatorHook(), nil)

	// Add graph binding collection to INPUT_GRAPHS and MORE_INPUT_GRAPHS clauses.
	inputGraphSymbols := []semantic.Symbol{"INPUT_GRAPHS", "MORE_INPUT_GRAPHS"}
	setElementHook(semanticBQL, inputGraphSymbols, semantic.InputGraphAccumulatorHook(), nil)

	// Add graph binding collection to OUTPUT_GRAPHS and MORE_OUTPUT_GRAPHS clauses.
	outputGraphSymbols := []semantic.Symbol{"OUTPUT_GRAPHS", "MORE_OUTPUT_GRAPHS"}
	setElementHook(semanticBQL, outputGraphSymbols, semantic.OutputGraphAccumulatorHook(), nil)

	// Insert and Delete semantic hooks addition.
	insertSymbols := []semantic.Symbol{
		"INSERT_OBJECT", "INSERT_DATA", "DELETE_OBJECT", "DELETE_DATA",
	}
	setElementHook(semanticBQL, insertSymbols, dataAcc, nil)
	setClauseHook(semanticBQL, []semantic.Symbol{"INSERT_OBJECT"}, nil, semantic.TypeBindingClauseHook(semantic.Insert))
	setClauseHook(semanticBQL, []semantic.Symbol{"DELETE_OBJECT"}, nil, semantic.TypeBindingClauseHook(semantic.Delete))

	// Query semantic hooks.
	setClauseHook(semanticBQL, []semantic.Symbol{"WHERE"}, semantic.WhereInitWorkingClauseHook(), semantic.VarBindingsGraphChecker())

	clauseSymbols := []semantic.Symbol{
		"FIRST_CLAUSE", "CLAUSES", "MORE_CLAUSES",
	}
	setClauseHook(semanticBQL, clauseSymbols, semantic.WhereNextWorkingClauseHook(), semantic.WhereNextWorkingClauseHook())

	subSymbols := []semantic.Symbol{
		"FIRST_CLAUSE", "CLAUSES", "OPTIONAL_CLAUSE", "SUBJECT_EXTRACT", "SUBJECT_TYPE", "SUBJECT_ID",
	}
	setElementHook(semanticBQL, subSymbols, semantic.WhereSubjectClauseHook(), nil)

	predSymbols := []semantic.Symbol{
		"PREDICATE", "PREDICATE_AS", "PREDICATE_ID", "PREDICATE_AT",
		"PREDICATE_BOUND_AT", "PREDICATE_BOUND_AT_BINDINGS", "PREDICATE_BOUND_AT_BINDINGS_END",
	}
	setElementHook(semanticBQL, predSymbols, semantic.WherePredicateClauseHook(), nil)

	objSymbols := []semantic.Symbol{
		"OBJECT", "OBJECT_SUBJECT_EXTRACT", "OBJECT_SUBJECT_TYPE", "OBJECT_SUBJECT_ID",
		"OBJECT_PREDICATE_AS", "OBJECT_PREDICATE_ID", "OBJECT_PREDICATE_AT",
		"OBJECT_PREDICATE_BOUND_AT", "OBJECT_PREDICATE_BOUND_AT_BINDINGS",
		"OBJECT_PREDICATE_BOUND_AT_BINDINGS_END", "OBJECT_LITERAL_AS",
		"OBJECT_LITERAL_BINDING_AS", "OBJECT_LITERAL_BINDING_TYPE",
		"OBJECT_LITERAL_BINDING_ID", "OBJECT_LITERAL_BINDING_AT",
	}
	setElementHook(semanticBQL, objSymbols, semantic.WhereObjectClauseHook(), nil)

	// Collect binding variables variables.
	varSymbols := []semantic.Symbol{
		"VARS", "VARS_AS", "MORE_VARS", "COUNT_DISTINCT",
	}
	setElementHook(semanticBQL, varSymbols, semantic.VarAccumulatorHook(), nil)

	// Collect and validate group by bindings.
	grpSymbols := []semantic.Symbol{"GROUP_BY", "GROUP_BY_BINDINGS"}
	setElementHook(semanticBQL, grpSymbols, semantic.GroupByBindings(), nil)
	setClauseHook(semanticBQL, []semantic.Symbol{"GROUP_BY"}, nil, semantic.GroupByBindingsChecker())

	// Collect and validate order by bindings.
	ordSymbols := []semantic.Symbol{"ORDER_BY", "ORDER_BY_DIRECTION", "ORDER_BY_BINDINGS"}
	setElementHook(semanticBQL, ordSymbols, semantic.OrderByBindings(), nil)
	setClauseHook(semanticBQL, []semantic.Symbol{"ORDER_BY"}, nil, semantic.OrderByBindingsChecker())

	// Collect the tokens that form the having clause and build the function
	// that will evaluate the result rows.
	havingSymbols := []semantic.Symbol{"HAVING", "HAVING_CLAUSE", "HAVING_CLAUSE_BINARY_COMPOSITE"}
	setElementHook(semanticBQL, havingSymbols, semantic.HavingExpression(), nil)
	setClauseHook(semanticBQL, []semantic.Symbol{"HAVING"}, nil, semantic.HavingExpressionBuilder())

	// Global time bound semantic hooks addition.
	globalSymbols := []semantic.Symbol{"GLOBAL_TIME_BOUND"}
	setElementHook(semanticBQL, globalSymbols, semantic.CollectGlobalBounds(), nil)

	// LIMIT clause semantic hook addition.
	limitSymbols := []semantic.Symbol{"LIMIT"}
	setElementHook(semanticBQL, limitSymbols, semantic.LimitCollection(), nil)

	// Global data accumulator hook.
	setElementHook(semanticBQL, []semantic.Symbol{"START"}, dataAcc,
		func(cls *Clause) bool {
			if t := cls.Elements[0].Token(); t != lexer.ItemInsert && t != lexer.ItemDelete {
				return false
			}
			return true
		})
	setClauseHook(semanticBQL, []semantic.Symbol{"START"}, nil, semantic.GroupByBindingsChecker())

	// CONSTRUCT and DECONSTRUCT clauses semantic hooks.
	setClauseHook(semanticBQL, []semantic.Symbol{"CONSTRUCT_FACTS"}, semantic.InitWorkingConstructClauseHook(), semantic.TypeBindingClauseHook(semantic.Construct))
	setClauseHook(semanticBQL, []semantic.Symbol{"DECONSTRUCT_FACTS"}, semantic.InitWorkingConstructClauseHook(), semantic.TypeBindingClauseHook(semantic.Deconstruct))
	constructAndDeconstructTriplesSymbols := []semantic.Symbol{"CONSTRUCT_TRIPLES", "MORE_CONSTRUCT_TRIPLES", "DECONSTRUCT_TRIPLES", "MORE_DECONSTRUCT_TRIPLES"}
	setClauseHook(semanticBQL, constructAndDeconstructTriplesSymbols, semantic.NextWorkingConstructClauseHook(), semantic.NextWorkingConstructClauseHook())
	setClauseHook(semanticBQL, []semantic.Symbol{"CONSTRUCT_PREDICATE"}, semantic.NextWorkingConstructPredicateObjectPairClauseHook(), nil)
	setClauseHook(semanticBQL, []semantic.Symbol{"CONSTRUCT_OBJECT"}, nil, semantic.NextWorkingConstructPredicateObjectPairClauseHook())

	setElementHook(semanticBQL, []semantic.Symbol{"CONSTRUCT_TRIPLES", "DECONSTRUCT_TRIPLES"}, semantic.ConstructSubjectHook(), nil)
	setElementHook(semanticBQL, []semantic.Symbol{"CONSTRUCT_PREDICATE"}, semantic.ConstructPredicateHook(), nil)
	setElementHook(semanticBQL, []semantic.Symbol{"CONSTRUCT_OBJECT"}, semantic.ConstructObjectHook(), nil)

	// SHOW GRAPHS clause semantic hooks.
	setClauseHook(semanticBQL, []semantic.Symbol{"GRAPH_SHOW"}, nil, semantic.ShowClauseHook())

	return semanticBQL
}<|MERGE_RESOLUTION|>--- conflicted
+++ resolved
@@ -713,11 +713,13 @@
 			},
 			{
 				Elements: []Element{
-<<<<<<< HEAD
+					NewTokenType(lexer.ItemNode),
+					NewSymbol("HAVING_CLAUSE_BINARY_COMPOSITE"),
+				},
+			},
+			{
+				Elements: []Element{
 					NewTokenType(lexer.ItemLiteral),
-=======
-					NewTokenType(lexer.ItemNode),
->>>>>>> db6ac6e9
 					NewSymbol("HAVING_CLAUSE_BINARY_COMPOSITE"),
 				},
 			},
