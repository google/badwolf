// Copyright 2015 Google Inc. All rights reserved.
//
// Licensed under the Apache License, Version 2.0 (the "License");
// you may not use this file except in compliance with the License.
// You may obtain a copy of the License at
//
//     http://www.apache.org/licenses/LICENSE-2.0
//
// Unless required by applicable law or agreed to in writing, software
// distributed under the License is distributed on an "AS IS" BASIS,
// WITHOUT WARRANTIES OR CONDITIONS OF ANY KIND, either express or implied.
// See the License for the specific language governing permissions and
// limitations under the License.

// Package io provides basic tools to read and write graphs from and to files.
package io

import (
	"bufio"
	"fmt"
	"io"
	"strings"

	"golang.org/x/net/context"

	"github.com/google/badwolf/storage"
	"github.com/google/badwolf/triple"
	"github.com/google/badwolf/triple/literal"
)

// ReadIntoGraph reads a graph out of the provided reader. The data on the
// reader is interpret as text. Each line represents one triple using the
// standard serialized format. ReadIntoGraph will stop if fails to Parse
// a triple on the stream. The triples read till then would have also been
<<<<<<< HEAD
// added to the graph. The int value returns the number of triples added.
func ReadIntoGraph(g storage.Graph, r io.Reader, b literal.Builder) (int, error) {
=======
// added to the graph. The int value returns the number of triples added
func ReadIntoGraph(ctx context.Context, g storage.Graph, r io.Reader, b literal.Builder) (int, error) {
>>>>>>> 2273499a
	cnt, scanner := 0, bufio.NewScanner(r)
	scanner.Split(bufio.ScanLines)
	for scanner.Scan() {
		text := strings.TrimSpace(scanner.Text())
		if text == "" {
			continue
		}
		t, err := triple.Parse(text, b)
		if err != nil {
			return cnt, err
		}
		cnt++
		g.AddTriples(ctx, []*triple.Triple{t})
	}
	return cnt, nil
}

// WriteGraph serializes the graph into the writer where each triple is
// marshalled into a separate line. If there is an error writting the
// serialization will stop. It returns the number of triples serialized
// regardless if it succeded of it failed partialy.
func WriteGraph(ctx context.Context, w io.Writer, g storage.Graph) (int, error) {
	cnt := 0
	ts, err := g.Triples(ctx)
	if err != nil {
		return 0, err
	}
	for t := range ts {
		if _, err := io.WriteString(w, fmt.Sprintf("%s\n", t.String())); err != nil {
			return cnt, err
		}
		cnt++
	}
	return cnt, nil
}<|MERGE_RESOLUTION|>--- conflicted
+++ resolved
@@ -32,13 +32,8 @@
 // reader is interpret as text. Each line represents one triple using the
 // standard serialized format. ReadIntoGraph will stop if fails to Parse
 // a triple on the stream. The triples read till then would have also been
-<<<<<<< HEAD
 // added to the graph. The int value returns the number of triples added.
-func ReadIntoGraph(g storage.Graph, r io.Reader, b literal.Builder) (int, error) {
-=======
-// added to the graph. The int value returns the number of triples added
 func ReadIntoGraph(ctx context.Context, g storage.Graph, r io.Reader, b literal.Builder) (int, error) {
->>>>>>> 2273499a
 	cnt, scanner := 0, bufio.NewScanner(r)
 	scanner.Split(bufio.ScanLines)
 	for scanner.Scan() {
